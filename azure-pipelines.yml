# https://aka.ms/yaml

jobs:
  - job: build_lint_test_push
    displayName: 'Build, Lint, Test, & Push'

    pool:
      vmImage: 'ubuntu-18.04'

<<<<<<< HEAD
    steps:
      - script: pip install flake8 flake8-formatter-junit-xml
        displayName: 'Install Linter'

      - script: python -m flake8 --format junit-xml --output-file test-lint.xml
        displayName: 'Run Linter'

      - task: PublishTestResults@2
        displayName: 'Publish Lint Results'
        condition: succeededOrFailed()
        inputs:
          testResultsFiles: '**/test-lint.xml'
          testRunTitle: 'Lint Results'
=======
    variables:
      BASE_CHANGED: 'True'
      VENV_CHANGED: 'True'
      BASE_PULL: 'False'
      VENV_PULL: 'False'

    steps:
      - template: ci/build.yml
      - template: ci/setup.yml
      - template: ci/lint-test.yml
      - template: ci/push.yml
>>>>>>> 692c75a4
<|MERGE_RESOLUTION|>--- conflicted
+++ resolved
@@ -7,21 +7,6 @@
     pool:
       vmImage: 'ubuntu-18.04'
 
-<<<<<<< HEAD
-    steps:
-      - script: pip install flake8 flake8-formatter-junit-xml
-        displayName: 'Install Linter'
-
-      - script: python -m flake8 --format junit-xml --output-file test-lint.xml
-        displayName: 'Run Linter'
-
-      - task: PublishTestResults@2
-        displayName: 'Publish Lint Results'
-        condition: succeededOrFailed()
-        inputs:
-          testResultsFiles: '**/test-lint.xml'
-          testRunTitle: 'Lint Results'
-=======
     variables:
       BASE_CHANGED: 'True'
       VENV_CHANGED: 'True'
@@ -32,5 +17,4 @@
       - template: ci/build.yml
       - template: ci/setup.yml
       - template: ci/lint-test.yml
-      - template: ci/push.yml
->>>>>>> 692c75a4
+      - template: ci/push.yml