#!/usr/bin/env bash

<<<<<<< HEAD
set -euxo pipefail
=======
set -euo pipefail
shopt -s inherit_errexit
>>>>>>> 692c75a4
exec 3>&1 # New file descriptor to stdout

BASE_URL="https://dev.azure.com/\
python-discord/${SYSTEM_TEAMPROJECTID}/_apis/build/builds?\
queryOrder=finishTimeDescending&\
resultFilter=succeeded&\
\$top=1&\
repositoryType=${BUILD_REPOSITORY_PROVIDER}&\
repositoryId=${BUILD_REPOSITORY_NAME}&\
api-version=5.0"

declare -A build_cache

get_build() {
    local branch="${1:?"get_build: argument 1 'branch' is unset"}"

    # Attempt to use cached value
    if [[ -v build_cache["${branch}"] ]]; then
        printf '%s\n' "Retrieving build for ${branch} from cache." >&3
        printf '%s' "${build_cache[$branch]}"
        return 0
    fi

    local url="${BASE_URL}&branchName=${branch}"

    printf '%s\n' "Retrieving the latest successful build using ${url}" >&3

    local response
    response="$(curl -sSL "${url}")"

    if [[ -z "${response}" ]] \
        || ! count="$(printf '%s' "${response}" | jq -re '.count')" \
        || (( "${count}" < 1 ))
    then
        return 1
    else
        # Cache the response
        build_cache["${branch}"]="${response}"
        printf '%s' "${response}"
    fi
}

can_pull() {
    local image="${1:?"can_pull: argument 1 'image' is unset"}"

    local master_commit
    if master_commit="$(
            get_build "refs/heads/master" \
            | jq -re '.value[0].sourceVersion'
        )" \
        && git diff --quiet "${master_commit}" -- "${@:2}"
    then
        printf \
            '%s\n' \
            "Can pull ${image} image from Docker Hub; no changes since master."

        printf '%s\n' "##vso[task.setvariable variable=${image^^}_PULL]True"
    else
        printf \
            '%s\n' \
            "Cannot pull ${image} image from Docker Hub due to detected " \
            "changes; the ${image} image will be built."

        return 1
    fi
}

# Get the previous commit
if [[ "${BUILD_REASON}" = "PullRequest" ]]; then
    if ! prev_commit="$(
            get_build "${BUILD_SOURCEBRANCH}" \
            | jq -re '.value[0].triggerInfo."pr.sourceSha"'
        )"
    then
        echo \
            "Could not retrieve the previous build's commit." \
            "Falling back to the head of the target branch."

        prev_commit="origin/${SYSTEM_PULLREQUEST_TARGETBRANCH}"
    fi
elif ! prev_commit="$(
        get_build "${BUILD_SOURCEBRANCH}" \
        | jq -re '.value[0].sourceVersion'
    )"
then
    echo \
        "No previous build was found." \
        "Either the previous build is too old and was deleted" \
        "or the branch was empty before this build." \
        "All images will be built."
    exit 0
fi

# Compare diffs
head="$(git rev-parse HEAD)"
printf \
    'Comparing HEAD (%s) against %s (%s)\n' \
    "${head}" \
    "${prev_commit}" \
    "$(git rev-parse "${prev_commit}")"

if git diff --quiet "${prev_commit}" -- docker/base.Dockerfile; then
    echo "No changes detected in docker/base.Dockerfile."
    echo "##vso[task.setvariable variable=BASE_CHANGED]False"
else
    # Always rebuild the venv if the base changes.
    echo "Changes detected in docker/base.Dockerfile; all images will be built."
    exit 0
fi

if git diff --quiet "${prev_commit}" -- docker/venv.Dockerfile Pipfile*; then
    echo "No changes detected in docker/venv.Dockerfile or the Pipfiles."
<<<<<<< HEAD
    echo "##vso[task.setvariable variable=VENV_CHANGED;isOutput=true]False"
    if master_commit="$(
            get_build "refs/heads/master" \
            | jq -re '.value[0].sourceVersion'
        )" \
        && git diff --quiet "${master_commit}" -- docker/base.Dockerfile
    then
        # Though base image hasn't changed, it's still needed to build the venv.
        echo "Can pull base image from Docker Hub; no changes made master."
        echo "##vso[task.setvariable variable=BASE_PULL;isOutput=true]True"
    fi
=======
    echo "##vso[task.setvariable variable=VENV_CHANGED]False"

    if ! can_pull venv docker/venv.Dockerfile Pipfile*; then
        # Venv image can't be pulled so it needs to be built.
        # Therefore, the base image is needed too.
        can_pull base docker/base.Dockerfile
    fi
else
    echo \
        "Changes detected in docker/venv.Dockerfile or the Pipfiles;" \
        "the venv image will be built."

    # Though base image hasn't changed, it's still needed to build the venv.
    can_pull base docker/base.Dockerfile
>>>>>>> 692c75a4
fi<|MERGE_RESOLUTION|>--- conflicted
+++ resolved
@@ -1,11 +1,7 @@
 #!/usr/bin/env bash
 
-<<<<<<< HEAD
-set -euxo pipefail
-=======
 set -euo pipefail
 shopt -s inherit_errexit
->>>>>>> 692c75a4
 exec 3>&1 # New file descriptor to stdout
 
 BASE_URL="https://dev.azure.com/\
@@ -101,11 +97,7 @@
 
 # Compare diffs
 head="$(git rev-parse HEAD)"
-printf \
-    'Comparing HEAD (%s) against %s (%s)\n' \
-    "${head}" \
-    "${prev_commit}" \
-    "$(git rev-parse "${prev_commit}")"
+printf '%s\n' "Comparing HEAD (${head}) against ${prev_commit}."
 
 if git diff --quiet "${prev_commit}" -- docker/base.Dockerfile; then
     echo "No changes detected in docker/base.Dockerfile."
@@ -118,19 +110,6 @@
 
 if git diff --quiet "${prev_commit}" -- docker/venv.Dockerfile Pipfile*; then
     echo "No changes detected in docker/venv.Dockerfile or the Pipfiles."
-<<<<<<< HEAD
-    echo "##vso[task.setvariable variable=VENV_CHANGED;isOutput=true]False"
-    if master_commit="$(
-            get_build "refs/heads/master" \
-            | jq -re '.value[0].sourceVersion'
-        )" \
-        && git diff --quiet "${master_commit}" -- docker/base.Dockerfile
-    then
-        # Though base image hasn't changed, it's still needed to build the venv.
-        echo "Can pull base image from Docker Hub; no changes made master."
-        echo "##vso[task.setvariable variable=BASE_PULL;isOutput=true]True"
-    fi
-=======
     echo "##vso[task.setvariable variable=VENV_CHANGED]False"
 
     if ! can_pull venv docker/venv.Dockerfile Pipfile*; then
@@ -145,5 +124,4 @@
 
     # Though base image hasn't changed, it's still needed to build the venv.
     can_pull base docker/base.Dockerfile
->>>>>>> 692c75a4
 fi