--- conflicted
+++ resolved
@@ -227,13 +227,10 @@
 
         log.info(f"nsjail return code: {returncode}")
 
-<<<<<<< HEAD
         # Wait for child processes that were reparented after NSJail being killed
         # to exit so that we can remove the cgroups.
         os.wait()
 
-=======
->>>>>>> bc05ed14
         # If we hit a cgroup limit then there is a chance the nsjail cgroups did not
         # get removed. If we don't remove them then when we try remove the parents
         # we will get a "Device or resource busy" error.
