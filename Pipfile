--- conflicted
+++ resolved
@@ -24,10 +24,7 @@
 flake8-tidy-imports = "*"
 flake8-todo = "*"
 flake8-string-format = "*"
-<<<<<<< HEAD
 flake8-formatter-junit-xml = "*"
-=======
->>>>>>> 5bdf06c2
 
 [requires]
 python_version = "3.6"
