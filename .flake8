--- conflicted
+++ resolved
@@ -1,7 +1,6 @@
 [flake8]
 max-line-length=100
-<<<<<<< HEAD
-application_import_names=snekbox
+application_import_names=snekbox,config,logs
 ignore=
     P102,B311,W503,E226,S311,
     # Missing Docstrings
@@ -16,9 +15,4 @@
     __pycache__,.cache,
     venv,.venv,
     tests
-=======
-application_import_names=snekbox,config,logs
-ignore=P102,B311,W503,E226,S311
-exclude=__pycache__, venv, .venv, tests
->>>>>>> 84a21439
 import-order-style=pycharm